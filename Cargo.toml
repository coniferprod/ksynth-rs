[package]
name = "ksynth"
<<<<<<< HEAD
version = "0.12.0"
=======
version = "0.11.5"
>>>>>>> a366562a
authors = ["Jere Käpyaho <2261936+jerekapyaho@users.noreply.github.com>"]
edition = "2018"
license = "MIT"
repository = "https://github.com/coniferprod/ksynth-rs"
description = """
Patch manipulation for Kawai digital synths
"""

[dependencies]
num_enum = "0.5.7"
bit = "0.1.1"
lazy_static = "1.4.0"
log = "0.4.17"
num = "0.4.0"
rand = "0.8.5"<|MERGE_RESOLUTION|>--- conflicted
+++ resolved
@@ -1,10 +1,6 @@
 [package]
 name = "ksynth"
-<<<<<<< HEAD
 version = "0.12.0"
-=======
-version = "0.11.5"
->>>>>>> a366562a
 authors = ["Jere Käpyaho <2261936+jerekapyaho@users.noreply.github.com>"]
 edition = "2018"
 license = "MIT"
